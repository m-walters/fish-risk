--- conflicted
+++ resolved
@@ -107,13 +107,8 @@
         omega_results.save_ds(ds, f"{run_dir}/omega_results.nc")
 
     # Display a plot of results
-<<<<<<< HEAD
-    plotter = plotting.Plotter(ds)
-    plotter.omega_quad_plot(save_path=f"{latest_dir}/omega_results.png")
-=======
     plotter = plotting.OmegaPlotter(ds)
-    plotter.omega_quad_plot(save_path=f"{latest_dir}/omegas_latest.png")
->>>>>>> dd4bd40c
+    plotter.omega_quad_plot(save_path=f"{latest_dir}/omegas_results.png")
     plt.show()
 
 
