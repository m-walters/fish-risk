from typing import Union

import matplotlib.pyplot as plt
import numpy as np
import seaborn as sns
import xarray as xr

"""
Note https://docs.xarray.dev/en/stable/user-guide/plotting.html
for plotting with xarray objects
"""


class Plotter:
    @staticmethod
    def get_color_wheel():
        """
        Return a color generator for the current seaborn palette
        """
        return iter(sns.color_palette())

    @staticmethod
    def subplots(nrow, ncol, **kwargs):
        return plt.subplots(nrow, ncol, **kwargs)


class OmegaPlotter:
    """
    Plotting util for xArray Datasets
    """

    def __init__(
        self,
        ds_or_path: Union[xr.Dataset, str],
        sns_context: str = "notebook",  # or "paper", "talk", "poster"
    ):
        if isinstance(ds_or_path, xr.Dataset):
            self.ds = ds_or_path
        else:
            self.ds = xr.open_dataset(ds_or_path)

        # Initialize seaborn
        sns.set()
        sns.set_context(sns_context)
        sns.set_palette("colorblind")

<<<<<<< HEAD
    @staticmethod
    def get_color_wheel():
        """
        Return a color generator for the current seaborn palette
        """
        return iter(sns.color_palette())

    @staticmethod
    def subplots(nrow, ncol, **kwargs):
        return plt.subplots(nrow, ncol, **kwargs)

    def omega_quad_plot(self, fig=None, axs=None, save_path=None, plot_kwargs={}):
=======
    def omega_quad_plot(self, fig=None, axs=None, save_path=None):
>>>>>>> dd4bd40c
        """
        For an OmegaResults dataset
        Generate a 2x2 plot with Biomass, Profit, Risk, and E*
        In each plot, we reduce across the batch axis, and color by omega
        """
        if axs is None:
            plot_kwargs['figsize'] = plot_kwargs.get('figsize', (12, 6))
            fig, axs = self.subplots(2, 2, sharex=True, **plot_kwargs)
            plt.subplots_adjust(wspace=0.4)

        colors = self.get_color_wheel()
        for omega in self.ds.omega:
            c = next(colors)
            for i, var in enumerate(['B', 'V', 'Rt', 'E']):
                # This produces a pivot table with time as index and batch as columns
                pivot = self.ds[var].sel(omega=omega).to_pandas()
                # Melt it to go from wide to long form, with batch as a variable, and our var as value
                melted = pivot.melt(var_name='batch', value_name=var, ignore_index=False)
                label = f"w={np.round(omega.values, 2)}"
                sns.lineplot(
                    x="time", y=var, data=melted, color=c, label=label, ax=axs[i // 2, i % 2],
                    legend=False
                )

        # Title
        # fig.suptitle('')
        # Set Biomass y-scale to be log and min at 0
        # axs[0, 0].set_yscale('log')
        axs[0, 0].set_ylim(bottom=0)

        axs[0, 0].set_ylabel('Biomass')
        axs[0, 1].set_ylabel('Profit')
        axs[1, 0].set_ylabel('Risk')
        axs[1, 1].set_ylabel('E')

        for i in range(2):
            lower_ax = axs[1, i]
            lower_ax.set_xlabel('Horizon')
            lower_ax.xaxis.get_major_locator().set_params(integer=True)

        axs[0, 1].legend(
            # bbox_to_anchor=(0.7925, 2.51),
            # bbox_transform=axs[1, 1].transAxes,
            # ncol=len(self.ds.omega),
            # loc='center left',
            # title='Omega'
        )

        # Trim the whitespace around the image
        plt.tight_layout()

        if save_path:
            plt.savefig(save_path)

        return fig, axs


class LambdaPlotter:
    """
    Plotting util for xArray Datasets
    """

    def __init__(
        self,
        ds_or_path: Union[xr.Dataset, str],
        sns_context: str = "notebook",  # or "paper", "talk", "poster"
    ):
        # if isinstance(ds_or_path, xr.Dataset):
        #     self.ds = ds_or_path
        # else:
        #     self.ds = xr.open_dataset(ds_or_path)

        # Initialize seaborn
        sns.set()
        sns.set_context(sns_context)
        sns.set_palette("colorblind")

    @staticmethod
    def get_color_wheel(n_colors=10):
        """
        Return a color generator for the current seaborn palette
        """
        return iter(sns.color_palette(n_colors=n_colors))

    @staticmethod
    def subplots(nrow, ncol, **kwargs):
        return plt.subplots(nrow, ncol, **kwargs)

    def risk_plot(self, qE_sums, rts, save_path):
        """
        For an OmegaResults dataset
        Generate a 2x2 plot with Biomass, Profit, Risk, and E*
        In each plot, we reduce across the batch axis, and color by omega
        """

        plt.plot(qE_sums, rts)
        plt.ylabel('Risk')
        plt.xlabel('Sum of E')

        if save_path:
            plt.savefig(save_path)

    def policy_plot(self, qEs, risks, save_path=None):
        time = np.arange(qEs.shape[1])

        colors = self.get_color_wheel(n_colors=len(risks))
        for idx, (qE, risk) in enumerate(zip(qEs, risks)):
            if idx % 5 == 0:
                c = next(colors)
                plt.plot(time, qE, label='{:.1f}'.format(risk), color=c)

        plt.ylabel('Et')
        plt.xlabel('time')
        plt.xlim(0., 5.)
        plt.legend()

        if save_path:
            plt.savefig(save_path)<|MERGE_RESOLUTION|>--- conflicted
+++ resolved
@@ -24,7 +24,7 @@
         return plt.subplots(nrow, ncol, **kwargs)
 
 
-class OmegaPlotter:
+class OmegaPlotter(Plotter):
     """
     Plotting util for xArray Datasets
     """
@@ -44,22 +44,7 @@
         sns.set_context(sns_context)
         sns.set_palette("colorblind")
 
-<<<<<<< HEAD
-    @staticmethod
-    def get_color_wheel():
-        """
-        Return a color generator for the current seaborn palette
-        """
-        return iter(sns.color_palette())
-
-    @staticmethod
-    def subplots(nrow, ncol, **kwargs):
-        return plt.subplots(nrow, ncol, **kwargs)
-
     def omega_quad_plot(self, fig=None, axs=None, save_path=None, plot_kwargs={}):
-=======
-    def omega_quad_plot(self, fig=None, axs=None, save_path=None):
->>>>>>> dd4bd40c
         """
         For an OmegaResults dataset
         Generate a 2x2 plot with Biomass, Profit, Risk, and E*
@@ -117,7 +102,7 @@
         return fig, axs
 
 
-class LambdaPlotter:
+class LambdaPlotter(Plotter):
     """
     Plotting util for xArray Datasets
     """
@@ -159,6 +144,9 @@
         plt.ylabel('Risk')
         plt.xlabel('Sum of E')
 
+        # Trim the whitespace around the image
+        plt.tight_layout()
+
         if save_path:
             plt.savefig(save_path)
 
@@ -176,5 +164,8 @@
         plt.xlim(0., 5.)
         plt.legend()
 
+        # Trim the whitespace around the image
+        plt.tight_layout()
+
         if save_path:
             plt.savefig(save_path)