#!/usr/bin/env python3

import pymc as pm
import numpy as np
<<<<<<< HEAD
from sim.utils import Params, JaxRKey
from sim.models import EulerMaruyamaDynamics, \
    RevenueModel, CostModel, RiskMitigationPolicy, \
    ProfitMaximizingPolicy, \
    LossModel, NoisyLossModel, SigmoidPreferencePrior, \
    UniformPreferencePrior, DifferentialEntropyRiskModel, \
    MonteCarloRiskModel, Model
=======
from sim.utils import Params
from sim import models
>>>>>>> 711bd2d2
from sim.plotting import plot_outputs

# Sim params
# > Horizon and num steps for the model's inner simulation of the future
inner_horizon = 100
inner_steps = 10
D = 100  # Inner sim brownian motion diffusion
n_montecarlo = 100
real_horizon = 20  # Realworld horizon steps

<<<<<<< HEAD
t_end = 100
num_points = 10
D = 1
mc = 100
horizon = 20
P0 = 1.2
rho = -0.8
C0 = 1.2
gamma = -0.5
=======
# Model params
P0 = 1.2  # Profit
rho = -0.9  # Profit
C0 = 1.2  # Cost
gamma = -0.9  # Cost
>>>>>>> 711bd2d2
# maximum loss occurs when cost = 0, revenue = P0 * B_max ** (1 + rho)
B_max = 100000
l_bar = 0. #P0 * B_max ** (1 + rho)
loss_scale = 0.1

lmbdas = np.linspace(0., 1000., 100)

<<<<<<< HEAD
seed = 1234
jax_rkey = JaxRKey(seed)

dynamics = EulerMaruyamaDynamics(t_end, num_points, D, B_max)
revenue_model = RevenueModel(P0=P0, rho=rho)
cost_model = CostModel(C0=C0, gamma=gamma)
# policy = RiskMitigationPolicy(revenue_model, cost_model, lmbda=0.1)
policy = ProfitMaximizingPolicy(revenue_model, cost_model)
# loss_model = LossModel()
loss_model = NoisyLossModel(jax_rkey, loss_scale)
preference_prior = SigmoidPreferencePrior(l_bar)
# preference_prior = UniformPreferencePrior(l_bar)
risk_model = DifferentialEntropyRiskModel(preference_prior)
# risk_model = MonteCarloRiskModel(preference_prior)
=======
dynamics = models.EulerMaruyamaDynamics(inner_horizon, inner_steps, D, B_max)
revenue_model = models.RevenueModel(P0=P0, rho=rho)
cost_model = models.CostModel(C0=C0, gamma=gamma)
# policy = models.RiskMitigationPolicy(revenue_model, cost_model, lmbda=0.1)
policy = models.ProfitMaximizingPolicy(revenue_model, cost_model)
loss_model = models.LossModel()
preference_prior = models.SoftmaxPreferencePrior(l_bar)
# preference_prior = models.UniformPreferencePrior(l_bar)
risk_model = models.RiskModel(preference_prior)
>>>>>>> 711bd2d2

NUM_PARAM_BATCHES = 1

with pm.Model() as pm_model:  # this is a pymc model and in particular the "with...as..." syntax means all assignments in this block are associated with this model's context!
    B0 = pm.Normal("B", mu=90000, sigma=2000)
    w = pm.LogNormal('w', mu=1., sigma=0.01)
    r = pm.Normal("r", mu=0.2, sigma=0.06)
    k = pm.Normal("k", mu=100000, sigma=10000)
    qE = pm.Uniform("qE", lower=0., upper=1.)

    samples = pm.sample_prior_predictive(samples=NUM_PARAM_BATCHES)

p = Params(**samples.prior)

omegas = np.arange(0, 0.5, 0.05)
outputs = []
for w in omegas:
    print('Simulating with omega = {}\n'.format(w))
    experimental_model = models.Model(
        p,
        n_montecarlo,
        dynamics,
        real_horizon,
        policy,
        revenue_model,
        cost_model,
        loss_model,
        risk_model,
<<<<<<< HEAD
        jax_rkey,
        debug=True,
=======
        debug=False,
>>>>>>> 711bd2d2
        omega_scale=w,
    )
    output = experimental_model()
    outputs.append(output)

plot_outputs(outputs, omegas)<|MERGE_RESOLUTION|>--- conflicted
+++ resolved
@@ -2,19 +2,9 @@
 
 import pymc as pm
 import numpy as np
-<<<<<<< HEAD
-from sim.utils import Params, JaxRKey
-from sim.models import EulerMaruyamaDynamics, \
-    RevenueModel, CostModel, RiskMitigationPolicy, \
-    ProfitMaximizingPolicy, \
-    LossModel, NoisyLossModel, SigmoidPreferencePrior, \
-    UniformPreferencePrior, DifferentialEntropyRiskModel, \
-    MonteCarloRiskModel, Model
-=======
-from sim.utils import Params
+from sim import utils
 from sim import models
->>>>>>> 711bd2d2
-from sim.plotting import plot_outputs
+from sim import plotting
 
 # Sim params
 # > Horizon and num steps for the model's inner simulation of the future
@@ -24,23 +14,11 @@
 n_montecarlo = 100
 real_horizon = 20  # Realworld horizon steps
 
-<<<<<<< HEAD
-t_end = 100
-num_points = 10
-D = 1
-mc = 100
-horizon = 20
-P0 = 1.2
-rho = -0.8
-C0 = 1.2
-gamma = -0.5
-=======
-# Model params
 P0 = 1.2  # Profit
-rho = -0.9  # Profit
+rho = -0.8  # Profit
 C0 = 1.2  # Cost
-gamma = -0.9  # Cost
->>>>>>> 711bd2d2
+gamma = -0.5  # Cost
+
 # maximum loss occurs when cost = 0, revenue = P0 * B_max ** (1 + rho)
 B_max = 100000
 l_bar = 0. #P0 * B_max ** (1 + rho)
@@ -48,32 +26,20 @@
 
 lmbdas = np.linspace(0., 1000., 100)
 
-<<<<<<< HEAD
 seed = 1234
-jax_rkey = JaxRKey(seed)
+jax_rkey = utils.JaxRKey(seed)
 
-dynamics = EulerMaruyamaDynamics(t_end, num_points, D, B_max)
-revenue_model = RevenueModel(P0=P0, rho=rho)
-cost_model = CostModel(C0=C0, gamma=gamma)
-# policy = RiskMitigationPolicy(revenue_model, cost_model, lmbda=0.1)
-policy = ProfitMaximizingPolicy(revenue_model, cost_model)
-# loss_model = LossModel()
-loss_model = NoisyLossModel(jax_rkey, loss_scale)
-preference_prior = SigmoidPreferencePrior(l_bar)
-# preference_prior = UniformPreferencePrior(l_bar)
-risk_model = DifferentialEntropyRiskModel(preference_prior)
-# risk_model = MonteCarloRiskModel(preference_prior)
-=======
 dynamics = models.EulerMaruyamaDynamics(inner_horizon, inner_steps, D, B_max)
 revenue_model = models.RevenueModel(P0=P0, rho=rho)
 cost_model = models.CostModel(C0=C0, gamma=gamma)
 # policy = models.RiskMitigationPolicy(revenue_model, cost_model, lmbda=0.1)
 policy = models.ProfitMaximizingPolicy(revenue_model, cost_model)
-loss_model = models.LossModel()
-preference_prior = models.SoftmaxPreferencePrior(l_bar)
+# loss_model = models.LossModel()
+loss_model = models.NoisyLossModel(jax_rkey, loss_scale)
+preference_prior = models.SigmoidPreferencePrior(l_bar)
 # preference_prior = models.UniformPreferencePrior(l_bar)
 risk_model = models.RiskModel(preference_prior)
->>>>>>> 711bd2d2
+# risk_model = models.MonteCarloRiskModel(preference_prior)
 
 NUM_PARAM_BATCHES = 1
 
@@ -86,7 +52,7 @@
 
     samples = pm.sample_prior_predictive(samples=NUM_PARAM_BATCHES)
 
-p = Params(**samples.prior)
+p = utils.Params(**samples.prior)
 
 omegas = np.arange(0, 0.5, 0.05)
 outputs = []
@@ -102,15 +68,11 @@
         cost_model,
         loss_model,
         risk_model,
-<<<<<<< HEAD
         jax_rkey,
-        debug=True,
-=======
         debug=False,
->>>>>>> 711bd2d2
         omega_scale=w,
     )
     output = experimental_model()
     outputs.append(output)
 
-plot_outputs(outputs, omegas)+plotting.plot_outputs(outputs, omegas)